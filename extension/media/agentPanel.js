--- conflicted
+++ resolved
@@ -325,24 +325,20 @@
         break;
     }
   });
-<<<<<<< HEAD
+      document.addEventListener("DOMContentLoaded", () => {
+        const vscode = acquireVsCodeApi();
+
+        const publishBtn = document.getElementById("publishSnapshotBtn");
+        if (publishBtn) {
+            publishBtn.addEventListener("click", () => {
+                vscode.postMessage({ command: "publishSnapshot" });
+            });
+        }
+    });
 })();
   function cryptoRandomUUIDFallback(){
     try { if (crypto && crypto.randomUUID) return crypto.randomUUID(); } catch {}
     return 'xxxxxxxx-xxxx-4xxx-yxxx-xxxxxxxxxxxx'.replace(/[xy]/g, function(c){
       const r = Math.random()*16|0, v = c==='x'?r:(r&0x3)|0x8; return v.toString(16);
     });
-  }
-=======
-      document.addEventListener("DOMContentLoaded", () => {
-        const vscode = acquireVsCodeApi();
-
-        const publishBtn = document.getElementById("publishSnapshotBtn");
-        if (publishBtn) {
-            publishBtn.addEventListener("click", () => {
-                vscode.postMessage({ command: "publishSnapshot" });
-            });
-        }
-    });
-})();
->>>>>>> acf3768b
+  }