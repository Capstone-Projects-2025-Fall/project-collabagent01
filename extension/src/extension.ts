--- conflicted
+++ resolved
@@ -1,18 +1,8 @@
-// Load environment variables (optional - don't fail if .env doesn't exist)
-try {
-  dotenv.config({ path: path.join(__dirname, '../../server/.env') });
-} catch (error) {
-  console.warn('Could not load .env file:', error);
-}
 import * as vscode from "vscode";
 import * as vsls from 'vsls';
 import { signInCommand, signOutCommand, createAuthStatusBarItem } from "./commands/auth-commands";
-<<<<<<< HEAD
-import { checkUserSignIn } from "./services/auth-service";
+import { checkUserSignIn, getCurrentUserId } from "./services/auth-service";
 import { setGitHubTokenCommand, clearGitHubTokenCommand, checkGitHubTokenCommand } from "./commands/github-token-commands";
-=======
-import { checkUserSignIn, getCurrentUserId } from "./services/auth-service";
->>>>>>> acf3768b
 import { CollabAgentPanelProvider } from "./views/MainPanel";
 import { setDisplayNameExplicit, getOrInitDisplayName } from './services/profile-service';
 import { 
@@ -131,7 +121,6 @@
     authStatusBar,
     signInCommand,
     signOutCommand,
-<<<<<<< HEAD
     vscode.commands.registerCommand('collabAgent.setDisplayName', async () => {
       await setDisplayNameExplicit();
     }),
@@ -140,9 +129,6 @@
     clearGitHubTokenCommand,
     checkGitHubTokenCommand,
     // Team project management commands
-=======
-    vscode.commands.registerCommand('collabAgent.setDisplayName', async () => await setDisplayNameExplicit()),
->>>>>>> acf3768b
     validateCurrentProjectCommand,
     showCurrentProjectInfoCommand,
     updateTeamProjectCommand,
@@ -152,7 +138,6 @@
 
   getOrInitDisplayName(true).catch(err => console.warn('Display name init failed', err));
 
-<<<<<<< HEAD
   // Register URI handler for GitHub OAuth callback (optional - only if not already registered)
   try {
     const uriHandler = vscode.window.registerUriHandler({
@@ -198,8 +183,6 @@
   }
 
   // Show current project info in console for debugging
-=======
->>>>>>> acf3768b
   const currentProject = getCurrentProjectInfo();
   if (currentProject) {
     console.log('Collab Agent - Current Project:', {
