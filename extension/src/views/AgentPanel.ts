import * as vscode from 'vscode';
import { createTeam, joinTeam, getUserTeams, deleteTeam as deleteTeamSvc, leaveTeam as leaveTeamSvc, type TeamWithMembership } from '../services/team-service';
import { validateCurrentProject, getCurrentProjectInfo, getProjectDescription } from '../services/project-detection-service';

/**
 * Provides the webview panel for Agent-specific features (separate from Live Share).
 * Shows Team & Product Management and the Agent chat box.
 */
export class AgentPanelProvider implements vscode.WebviewViewProvider {
    /** The unique identifier for this webview view type */
    public static readonly viewType = 'collabAgent.agentPanel';

    /** The webview view instance for displaying the panel */
    private _view?: vscode.WebviewView;

    /** Global state keys */
    private readonly _teamStateKey = 'collabAgent.currentTeam';
    
    /** Current teams cache */
    private _userTeams: TeamWithMembership[] = [];

    constructor(private readonly _extensionUri: vscode.Uri, private readonly _context: vscode.ExtensionContext) {
        // Monitor workspace changes - clear team when no folder open
        vscode.workspace.onDidChangeWorkspaceFolders(() => {
            // When workspace changes, refresh team info (will clear team if no folders open)
            setTimeout(() => {
                console.log('Workspace folders changed, updating team info...');
                this.postTeamInfo();
            }, 500); // Small delay to let workspace settle
        });
    }

    public async resolveWebviewView(
        webviewView: vscode.WebviewView,
        _context: vscode.WebviewViewResolveContext,
        _token: vscode.CancellationToken,
    ) {
        this._view = webviewView;
        webviewView.webview.options = {
            enableScripts: true,
            localResourceRoots: [this._extensionUri]
        };

        webviewView.webview.html = this._getHtmlForWebview(webviewView.webview);

        // Initialize with team info from database
        await this.refreshTeams();

        webviewView.webview.onDidReceiveMessage((message: any) => {
            console.log('AgentPanel received message:', message);
            switch (message.command) {
                case 'createTeam':
                    console.log('Handling createTeam command');
                    this.handleCreateTeam();
                    break;
                case 'joinTeam':
                    console.log('Handling joinTeam command');
                    this.handleJoinTeam();
                    break;
                case 'switchTeam':
                    console.log('Handling switchTeam command');
                    this.handleSwitchTeam();
                    break;
                case 'refreshTeams':
                    console.log('Handling refreshTeams command');
                    this.refreshTeams();
                    break;
                case 'aiQuery':
                    console.log('Handling aiQuery command');
                    this.handleAiQuery(message.text);
                    break;
                case 'deleteTeam':
                    console.log('Handling deleteTeam command');
                    this.handleDeleteTeam();
                    break;
                case 'leaveTeam':
                    console.log('Handling leaveTeam command');
                    this.handleLeaveTeam();
                    break;
<<<<<<< HEAD
                case 'addFileSnapshot':
                    console.log('Handling addFileSnapshot command');
                    this.addFileSnapshot(message.payload);
                    break;
                // generateSummary handler removed - edge function now handles automatic summarization
                case 'loadActivityFeed':
                    console.log('Handling loadActivityFeed command');
                    this.loadActivityFeed(message.teamId, message.limit);
=======
                case 'publishSnapshot':
                    console.log('Handling publishSnapshot command');
                    vscode.commands.executeCommand('collabAgent.publishSnapshot');
>>>>>>> acf3768b
                    break;
                default:
                    console.log('Unknown command received:', message.command);
                    break;
            }
        });
    }

    /**
     * Refreshes teams from database and updates UI
     */
    private async refreshTeams() {
        const result = await getUserTeams();
        if (result.error) {
            vscode.window.showWarningMessage(`Could not load teams: ${result.error}`);
            this._userTeams = [];
        } else {
            this._userTeams = result.teams || [];
        }
        this.postTeamInfo();
    }

    /**
     * Posts current team info to webview
     */
    private postTeamInfo() {
        const { getAuthContext } = require('../services/auth-service');
        let userId: string | null = null;
        try {
            const ctx = getAuthContext();
            // getAuthContext returns a Promise in services; but in constructor context we can't await
            // So we'll handle async separately below
        } catch {}

        // IMPORTANT: If no workspace folder is open, clear current team
        if (!vscode.workspace.workspaceFolders || vscode.workspace.workspaceFolders.length === 0) {
            // Clear the current team - user must open a project folder first
            this._context.globalState.update(this._teamStateKey, undefined);
            const teamInfo = { 
                name: null, 
                role: null, 
                joinCode: null, 
                id: null,
                projectValidation: null
            };
            
            this._view?.webview.postMessage({ 
                command: 'teamInfo', 
                teamInfo,
                teams: this._userTeams.map(t => ({
                    id: t.id,
                    name: t.lobby_name,
                    role: t.role,
                    joinCode: t.join_code
                }))
            });
            return;
        }

        // Get currently selected team from storage
        const currentTeamId = this._context.globalState.get<string>(this._teamStateKey);
        let currentTeam = this._userTeams.find(t => t.id === currentTeamId);
        
        // Don't auto-select a team - user must explicitly switch to a team
        // This prevents confusion when switching between projects

        // Validate current project if we have an active team
        let projectValidation = null;
        if (currentTeam) {
            const validation = this.validateTeamProject(currentTeam);
            projectValidation = {
                isMatch: validation.isMatch,
                message: validation.message,
                details: validation.details
            };
        }

        const teamInfo = currentTeam 
            ? { 
                name: currentTeam.lobby_name, 
                role: currentTeam.role === 'admin' ? 'Admin' : 'Member',
                joinCode: currentTeam.join_code,
                id: currentTeam.id,
                projectValidation: projectValidation
              }
            : { name: null, role: null, joinCode: null, id: null, projectValidation: null };

        (async () => {
            try {
                const { getAuthContext } = require('../services/auth-service');
                const res = await getAuthContext();
                userId = res?.context?.id || null;
            } catch {}
            this._view?.webview.postMessage({
                command: 'updateTeamInfo',
                team: teamInfo,
                userId,
                allTeams: this._userTeams.map(t => ({
                id: t.id,
                name: t.lobby_name,
                role: t.role === 'admin' ? 'Admin' : 'Member',
                joinCode: t.join_code
            }))
            });
        })();
    }

    // Public methods for MainPanel delegation
    public setWebviewForDelegation(view: vscode.WebviewView) {
        this._view = view;
    }

    public async createTeam() {
        return await this.handleCreateTeam();
    }

    public async joinTeam() {
        return await this.handleJoinTeam();
    }

    public async switchTeam() {
        return await this.handleSwitchTeam();
    }

    public async refreshTeamsList() {
        return await this.refreshTeams();
    }

    public async processAiQuery(text: string) {
        return this.handleAiQuery(text);
    }

    /**
     * Adds a file snapshot row via service and reports back to webview
     */
    public async addFileSnapshot(payload: any) {
        try {
            const { addFileSnapshot } = require('../services/file-snapshot-service');
            const result = await addFileSnapshot(payload);
            if (result.success) {
                this._view?.webview.postMessage({ command: 'fileSnapshotSaved', id: result.id });
            } else {
                this._view?.webview.postMessage({ command: 'fileSnapshotError', error: result.error || 'Failed to save snapshot' });
            }
        } catch (err) {
            this._view?.webview.postMessage({ command: 'fileSnapshotError', error: String(err) });
        }
    }

    // generateSummary method removed - edge function now handles automatic summarization

    /**
     * Loads recent activity for a team and posts back to webview.
     */
    public async loadActivityFeed(teamId?: string, limit = 25) {
        try {
            const effectiveTeamId = teamId || this._context.globalState.get<string>(this._teamStateKey);
            if (!effectiveTeamId) {
                this._view?.webview.postMessage({ command: 'activityError', error: 'No team selected.' });
                return;
            }
            const { fetchTeamActivity } = require('../services/team-activity-service');
            const res = await fetchTeamActivity(effectiveTeamId, limit);
            if (res.success) {
                this._view?.webview.postMessage({ command: 'activityFeed', items: res.items || [] });
            } else {
                this._view?.webview.postMessage({ command: 'activityError', error: res.error || 'Failed to load activity' });
            }
        } catch (err) {
            this._view?.webview.postMessage({ command: 'activityError', error: String(err) });
        }
    }

    /**
     * Handles team creation with database persistence
     */
    private async handleCreateTeam() {
        const name = await vscode.window.showInputBox({ 
            prompt: 'Enter new team name',
            placeHolder: 'My Team',
            validateInput: (value) => {
                if (!value || value.trim().length === 0) {
                    return 'Team name cannot be empty';
                }
                if (value.trim().length > 50) {
                    return 'Team name must be 50 characters or less';
                }
                return null;
            }
        });
        
        if (!name?.trim()) return;

        // Show progress
        await vscode.window.withProgress({
            location: vscode.ProgressLocation.Notification,
            title: 'Creating team...',
            cancellable: false
        }, async () => {
            const result = await createTeam(name.trim());
            
            if (result.error) {
                vscode.window.showErrorMessage(`Failed to create team: ${result.error}`);
            } else if (result.team && result.joinCode) {
                vscode.window.showInformationMessage(
                    `Created team "${result.team.lobby_name}" with join code: ${result.joinCode}`,
                    'Copy Join Code'
                ).then(action => {
                    if (action === 'Copy Join Code') {
                        vscode.env.clipboard.writeText(result.joinCode!);
                        vscode.window.showInformationMessage('Join code copied to clipboard');
                    }
                });
                
                // Refresh teams and set new team as current
                await this.refreshTeams();
                if (result.team) {
                    await this._context.globalState.update(this._teamStateKey, result.team.id);
                    this.postTeamInfo();
                }
            }
        });
    }

    /**
     * Handles joining a team by join code
     */
    private async handleJoinTeam() {
        const joinCode = await vscode.window.showInputBox({ 
            prompt: 'Enter 6-character team join code',
            placeHolder: 'ABC123',
            validateInput: (value) => {
                if (!value || value.trim().length === 0) {
                    return 'Join code cannot be empty';
                }
                if (value.trim().length !== 6) {
                    return 'Join code must be exactly 6 characters';
                }
                if (!/^[A-Z0-9]+$/i.test(value.trim())) {
                    return 'Join code must contain only letters and numbers';
                }
                return null;
            }
        });
        
        if (!joinCode?.trim()) return;

        // First, validate project compatibility before joining
        await vscode.window.withProgress({
            location: vscode.ProgressLocation.Notification,
            title: 'Validating team...',
            cancellable: false
        }, async () => {
            // Get team info first without joining
            const teamLookupResult = await this.lookupTeamByJoinCode(joinCode.trim());
            
            if (teamLookupResult.error) {
                vscode.window.showErrorMessage(`Failed to find team: ${teamLookupResult.error}`);
                return;
            }
            
            if (!teamLookupResult.team) {
                vscode.window.showErrorMessage('Team not found with that join code');
                return;
            }

            // Validate project match BEFORE joining
            if (teamLookupResult.team.project_identifier) {
                const validation = this.validateTeamProjectForJoin(teamLookupResult.team);
                
                if (!validation.isMatch) {
                    const action = await vscode.window.showErrorMessage(
                        `Cannot join team "${teamLookupResult.team.lobby_name}"`,
                        {
                            modal: true,
                            detail: `${validation.message}\n\n${validation.details}\n\nYou must have the correct project folder open to join this team.`
                        },
                        'Open Correct Project',
                        'Cancel'
                    );
                    
                    if (action === 'Open Correct Project') {
                        this.showProjectGuidance(teamLookupResult.team as TeamWithMembership);
                    }
                    return; // Don't proceed with join
                }
            }

            // Project matches or team has no project requirement, proceed with join
            const result = await joinTeam(joinCode.trim());
            
            if (result.error) {
                vscode.window.showErrorMessage(`Failed to join team: ${result.error}`);
            } else if (result.team) {
                vscode.window.showInformationMessage(`Successfully joined team "${result.team.lobby_name}"`);
                
                // Refresh teams and set new team as current
                await this.refreshTeams();
                await this._context.globalState.update(this._teamStateKey, result.team.id);
                this.postTeamInfo();
            }
        });
    }

    /**
     * Handles switching between user's teams
     */
    private async handleSwitchTeam() {
        if (this._userTeams.length === 0) {
            vscode.window.showInformationMessage('You are not a member of any teams. Create or join a team first.');
            return;
        }

        if (this._userTeams.length === 1) {
            vscode.window.showInformationMessage('You only belong to one team.');
            return;
        }

        const teamOptions = this._userTeams.map(team => ({
            label: team.lobby_name,
            description: `${team.role === 'admin' ? 'Admin' : 'Member'} • Code: ${team.join_code}`,
            team: team
        }));

        const selected = await vscode.window.showQuickPick(teamOptions, {
            placeHolder: 'Select a team to switch to'
        });

        if (selected) {
            // Check if workspace folder is open
            if (!vscode.workspace.workspaceFolders || vscode.workspace.workspaceFolders.length === 0) {
                await vscode.window.showErrorMessage(
                    `Cannot switch to team "${selected.team.lobby_name}"`,
                    {
                        modal: true,
                        detail: 'You must open a project folder first.\n\nPlease open the Git repository folder for the team you want to switch to, then try again.'
                    },
                    'Open Folder',
                    'Cancel'
                ).then(action => {
                    if (action === 'Open Folder') {
                        vscode.commands.executeCommand('vscode.openFolder');
                    }
                });
                return;
            }

            // Debug: Log team data to see what's missing
            console.log('Team data for switch:', {
                name: selected.team.lobby_name,
                project_identifier: selected.team.project_identifier,
                project_repo_url: selected.team.project_repo_url,
                project_name: selected.team.project_name
            });

            // Validate that the current project matches the team's project
            const validation = this.validateTeamProject(selected.team);
            
            if (!validation.isMatch) {
                await vscode.window.showErrorMessage(
                    `Cannot switch to team "${selected.team.lobby_name}"`,
                    {
                        modal: true,
                        detail: validation.details
                    },
                    'Open Correct Project',
                    'Cancel'
                ).then(action => {
                    if (action === 'Open Correct Project') {
                        this.showProjectGuidance(selected.team);
                    }
                });
                return;
            }
            
            // Project matches - allow switch
            await this._context.globalState.update(this._teamStateKey, selected.team.id);
            vscode.window.showInformationMessage(`Successfully switched to team "${selected.team.lobby_name}"`);
            
            this.postTeamInfo();
        }
    }

    private handleAiQuery(text: string) {
        const reply = `Agent received: "${text}"`;
        this._view?.webview.postMessage({ command: 'aiResponse', text: reply });
    }

    /**
     * Gets the inner HTML content for embedding in the main panel
     */
    public getInnerHtml(): string {
        return `
            <div class="agent-heading">Agent</div>
            <div class="section">
                <div class="section-title">Team & Product Management</div>
                <div id="teamProduct">
                    <div><strong>Current Team:</strong> <span id="teamName">—</span></div>
                    <div><strong>Your Role:</strong> <span id="teamRole">—</span></div>
                    <div id="projectStatus" style="display:none; margin-top:4px;">
                        <div id="projectStatusIndicator" style="font-size:12px;"></div>
                    </div>
                    <div id="joinCodeSection" style="display:none;">
                        <strong>Join Code:</strong> 
                        <span id="teamJoinCode">—</span>
                        <button class="button" id="copyJoinCodeBtn" title="Copy join code">Copy</button>
                    </div>
                    <div style="margin-top:8px; display:flex; gap:6px; flex-wrap:wrap;">
                        <button class="button" id="switchTeamBtn">Switch Team</button>
                        <button class="button" id="createTeamBtn">Create Team</button>
                        <button class="button" id="joinTeamBtn">Join Team</button>
                        <button class="button" id="refreshTeamsBtn" title="Refresh teams">Refresh</button>
                        <button class="button danger" id="deleteTeamBtn" style="display:none;">Delete Team</button>
                        <button class="button" id="leaveTeamBtn" style="display:none;">Leave Team</button>
                    </div>
                </div>
            </div>

            <div id="ai-agent-box" class="section">
<<<<<<< HEAD
                <h3>Add File Snapshot</h3>

                <!-- Metadata Section -->
                <div class="form-section">
                    <h4>Snapshot Metadata</h4>
                    <div class="readonly-grid">
                        <div class="form-row">
                            <label for="fs-id">Snapshot ID</label>
                            <input id="fs-id" type="text" readonly />
                        </div>
                        <div class="form-row">
                            <label for="fs-userId">User ID</label>
                            <input id="fs-userId" type="text" readonly />
                        </div>
                        <div class="form-row">
                            <label for="fs-teamId">Team ID</label>
                            <input id="fs-teamId" type="text" readonly />
                        </div>
                        <div class="form-row">
                            <label for="fs-updatedAt">Updated At</label>
                            <input id="fs-updatedAt" type="text" readonly />
                        </div>
                    </div>
                    <div class="form-actions">
                        <button class="button-small" id="fs-generateIdBtn" title="Generate a new UUID for snapshot">Regenerate ID</button>
                    </div>
=======
                <h3>AI Agent</h3>
                <div id="ai-chat-log" class="chat-log"></div>
                <div class="chat-input-container">
                    <input type="text" id="ai-chat-input" placeholder="Ask the agent..." />
                    <button id="ai-chat-send">Send</button>
                    <button id="publishSnapshotBtn" class="button success" title="Publish changes to timeline">Publish</button>
>>>>>>> acf3768b
                </div>

                <!-- Content Section -->
                <div class="form-section">
                    <h4>File Content</h4>
                    <div class="form-grid">
                        <div class="form-row">
                            <label for="fs-filePath">File Path</label>
                            <input id="fs-filePath" type="text" placeholder="e.g., src/app.ts" />
                        </div>
                        <div class="form-row">
                            <label for="fs-snapshot">Snapshot Content</label>
                            <textarea id="fs-snapshot" rows="6" placeholder="Paste snapshot content here..."></textarea>
                        </div>
                        <div class="form-row">
                            <label for="fs-changes">Changes Description</label>
                            <textarea id="fs-changes" rows="4" placeholder="Describe changes or paste diff..."></textarea>
                        </div>
                        <div class="form-actions">
                            <button class="button" id="fs-addBtn">Add Snapshot</button>
                        </div>
                        <div id="fs-feedback" class="feedback-text"></div>
                    </div>
                </div>

                <!-- AI Summary Section removed - edge function now handles automatic summarization -->
                <!-- Anchor element for Activity Feed (dynamically inserted by JS) -->
                <div id="fs-summary-feedback" class="feedback-text" style="display:none;"></div>
            </div>
        `;
    }

    private _getHtmlForWebview(webview: vscode.Webview) {
        const scriptUri = webview.asWebviewUri(vscode.Uri.joinPath(this._extensionUri, 'media', 'agentPanel.js'));
        const styleUri = webview.asWebviewUri(vscode.Uri.joinPath(this._extensionUri, 'media', 'panel.css'));
        const nonce = Date.now().toString();
        return `<!DOCTYPE html>
        <html lang="en">
        <head>
            <meta charset="UTF-8">
            <meta name="viewport" content="width=device-width, initial-scale=1.0" />
            <title>Agent Panel</title>
            <link href="${styleUri}" rel="stylesheet" />
        </head>
        <body>
            <div class="agent-heading">Agent</div>
            <div class="section">
                <div class="section-title">Team & Product Management</div>
                <div id="teamProduct">
                    <div><strong>Current Team:</strong> <span id="teamName">—</span></div>
                    <div><strong>Your Role:</strong> <span id="teamRole">—</span></div>
                    <div id="joinCodeSection" style="display:none;">
                        <strong>Join Code:</strong> 
                        <span id="teamJoinCode">—</span>
                        <button class="button" id="copyJoinCodeBtn" title="Copy join code">Copy</button>
                    </div>
                    <div style="margin-top:8px; display:flex; gap:6px; flex-wrap:wrap;">
                        <button class="button" id="switchTeamBtn">Switch Team</button>
                        <button class="button" id="createTeamBtn">Create Team</button>
                        <button class="button" id="joinTeamBtn">Join Team</button>
                        <button class="button" id="refreshTeamsBtn" title="Refresh teams">Refresh</button>
                        <button class="button danger" id="deleteTeamBtn" style="display:none;">Delete Team</button>
                        <button class="button" id="leaveTeamBtn" style="display:none;">Leave Team</button>
                    </div>
                </div>
            </div>

            <div id="ai-agent-box" class="section">
                <h3>Add File Snapshot</h3>

                <!-- Metadata Section -->
                <div class="form-section">
                    <h4>Snapshot Metadata</h4>
                    <div class="readonly-grid">
                        <div class="form-row">
                            <label for="fs-id">Snapshot ID</label>
                            <input id="fs-id" type="text" readonly />
                        </div>
                        <div class="form-row">
                            <label for="fs-userId">User ID</label>
                            <input id="fs-userId" type="text" readonly />
                        </div>
                        <div class="form-row">
                            <label for="fs-teamId">Team ID</label>
                            <input id="fs-teamId" type="text" readonly />
                        </div>
                        <div class="form-row">
                            <label for="fs-updatedAt">Updated At</label>
                            <input id="fs-updatedAt" type="text" readonly />
                        </div>
                    </div>
                    <div class="form-actions">
                        <button class="button-small" id="fs-generateIdBtn" title="Generate a new UUID for snapshot">Regenerate ID</button>
                    </div>
                </div>

                <!-- Content Section -->
                <div class="form-section">
                    <h4>File Content</h4>
                    <div class="form-grid">
                        <div class="form-row">
                            <label for="fs-filePath">File Path</label>
                            <input id="fs-filePath" type="text" placeholder="e.g., src/app.ts" />
                        </div>
                        <div class="form-row">
                            <label for="fs-snapshot">Snapshot Content</label>
                            <textarea id="fs-snapshot" rows="6" placeholder="Paste snapshot content here..."></textarea>
                        </div>
                        <div class="form-row">
                            <label for="fs-changes">Changes Description</label>
                            <textarea id="fs-changes" rows="4" placeholder="Describe changes or paste diff..."></textarea>
                        </div>
                        <div class="form-actions">
                            <button class="button" id="fs-addBtn">Add Snapshot</button>
                        </div>
                        <div id="fs-feedback" class="feedback-text"></div>
                    </div>
                </div>

                <!-- AI Summary Section removed - edge function now handles automatic summarization -->
                <!-- Anchor element for Activity Feed (dynamically inserted by JS) -->
                <div id="fs-summary-feedback" class="feedback-text" style="display:none;"></div>
            </div>

            <script nonce="${nonce}" src="${scriptUri}"></script>
        </body>
        </html>`;
    }

    /**
     * STRICT validation for team switching - no exceptions allowed
     */
    private validateTeamProjectForSwitch(team: TeamWithMembership): {
        isMatch: boolean;
        message: string;
        details: string;
    } {
        // Check 1: No workspace folder open
        if (!vscode.workspace.workspaceFolders || vscode.workspace.workspaceFolders.length === 0) {
            return {
                isMatch: false,
                message: `No project folder open`,
                details: `To switch to team "${team.lobby_name}", you must first open the team's Git repository folder in VS Code.\n\nRequired: ${team.project_repo_url || team.project_name || 'Team project'}\n\nPlease:\n1. Open the correct project folder\n2. Try switching teams again`
            };
        }

        // Check 2: All teams require Git projects
        if (!team.project_identifier || !team.project_repo_url) {
            return {
                isMatch: false,
                message: `Team "${team.lobby_name}" requires Git repository`,
                details: 'This team was created before Git requirements were enforced.\n\nAll teams must be linked to Git repositories.\nContact the team admin to recreate the team with a Git repository.'
            };
        }

        // Check 3: Current folder must be Git-initialized
        const currentProject = getCurrentProjectInfo();
        if (!currentProject || !currentProject.isGitRepo) {
            const folderName = currentProject?.projectName || 'Non-Git folder';
            return {
                isMatch: false,
                message: `Current folder is not a Git repository`,
                details: `Team "${team.lobby_name}" requires a Git repository, but your current folder is not Git-initialized.\n\nRequired: ${team.project_repo_url}\nCurrent: ${folderName}\n\nPlease:\n1. Close this folder\n2. Open the team's Git repository\n3. Try switching again`
            };
        }

        // Check 4: Git repository hash must match exactly
        const validation = validateCurrentProject(team.project_identifier, team.project_repo_url);
        
        if (validation.isMatch) {
            return {
                isMatch: true,
                message: `Project matches team "${team.lobby_name}"`,
                details: `Current project: ${getProjectDescription(currentProject)}\nTeam project: ${team.project_repo_url}`
            };
        }

        // Check 5: Project hash mismatch - wrong Git repository
        const currentDesc = getProjectDescription(currentProject);
        const teamDesc = team.project_repo_url || team.project_name || 'Unknown project';

        return {
            isMatch: false,
            message: `Wrong Git repository open`,
            details: `Team "${team.lobby_name}" requires a specific Git repository, but you have a different one open.\n\nCurrent: ${currentDesc}\nRequired: ${teamDesc}\n\nReason: ${validation.reason || 'Git repository fingerprints do not match'}\n\nPlease:\n1. Clone the correct repository: git clone ${team.project_repo_url}\n2. Open the cloned folder in VS Code\n3. Try switching teams again`
        };
    }

    /**
     * Validates if the current workspace project matches the team's project
     */
    private validateTeamProject(team: TeamWithMembership): {
        isMatch: boolean;
        message: string;
        details: string;
    } {
        // All teams now require Git projects - no project info means old team
        if (!team.project_identifier || !team.project_repo_url) {
            return {
                isMatch: false,
                message: `Team "${team.lobby_name}" requires Git repository`,
                details: 'This team was created before Git requirements were enforced. Contact the team admin to recreate the team with a Git repository.'
            };
        }

        const validation = validateCurrentProject(team.project_identifier, team.project_repo_url);
        
        if (validation.isMatch) {
            return {
                isMatch: true,
                message: `Project matches team "${team.lobby_name}"`,
                details: validation.currentProject ? 
                    `Current project: ${getProjectDescription(validation.currentProject)}` : 
                    'Project validation successful'
            };
        }

        // Project mismatch
        const currentDesc = validation.currentProject ? 
            getProjectDescription(validation.currentProject) : 
            'No workspace open';
        
        const teamDesc = team.project_repo_url || team.project_name || 'Unknown project';

        return {
            isMatch: false,
            message: `Wrong Git repository open for team "${team.lobby_name}"`,
            details: `Current: ${currentDesc}\nRequired: ${teamDesc}\n\n${validation.reason || 'Git repositories do not match'}\n\nPlease clone the correct repository and open it in VS Code.`
        };
    }

    /**
     * Shows guidance on how to open the correct project for the team
     */
    private showProjectGuidance(team: TeamWithMembership) {
        const teamRepoUrl = team.project_repo_url || 'the team repository';
        
        vscode.window.showInformationMessage(
            `To collaborate with team "${team.lobby_name}", you must have the correct Git repository cloned locally.`,
            {
                modal: true,
                detail: `Team Repository: ${teamRepoUrl}\n\nRequired Steps:\n1. Clone the repository: git clone ${teamRepoUrl}\n2. Open the cloned folder in VS Code\n3. Switch back to this team\n\nTeam functionality only works with Git repositories.\nAll members must have the same repository cloned locally.`
            },
            'Open Folder',
            'Copy Git URL',
            'Got It'
        ).then(action => {
            if (action === 'Open Folder') {
                vscode.commands.executeCommand('vscode.openFolder');
            } else if (action === 'Copy Git URL' && team.project_repo_url) {
                vscode.env.clipboard.writeText(team.project_repo_url);
                vscode.window.showInformationMessage('Git repository URL copied to clipboard');
            }
        });
    }

    /**
     * Looks up a team by join code without joining it (for validation)
     */
    private async lookupTeamByJoinCode(joinCode: string): Promise<{ team?: any; error?: string }> {
        try {
            const { getSupabase } = require('../auth/supabaseClient');
            const supabase = await getSupabase();

            console.log('Looking up team with join code via RPC:', joinCode.toUpperCase());

            // Use secure RPC that bypasses RLS safely (SECURITY DEFINER)
            const { data: teamData, error: teamError } = await supabase
                .rpc('get_team_by_join_code', { p_join_code: joinCode.toUpperCase() })
                .maybeSingle();

            console.log('Team lookup result (rpc):', { teamData, teamError, searchCode: joinCode.toUpperCase() });
            if (teamError || !teamData) {
                return { error: `Invalid join code or team not found. Error: ${teamError?.message || 'No team found'}` };
            }

            return { team: teamData };
        } catch (error) {
            return { error: `Team lookup failed: ${error}` };
        }
    }

    /**
     * Validates project for join operation (stricter than switch validation)
     */
    private validateTeamProjectForJoin(team: any): {
        isMatch: boolean;
        message: string;
        details: string;
    } {
        // If team has no project information, allow join
        if (!team.project_identifier) {
            return {
                isMatch: true,
                message: 'Team has no specific project requirements',
                details: 'This team is not linked to a specific project.'
            };
        }

        const validation = validateCurrentProject(team.project_identifier, team.project_repo_url);
        
        if (validation.isMatch) {
            return {
                isMatch: true,
                message: `Project matches team "${team.lobby_name}"`,
                details: validation.currentProject ? 
                    `Current project: ${getProjectDescription(validation.currentProject)}` : 
                    'Project validation successful'
            };
        }

        // Strict validation for join - require exact match
        const currentDesc = validation.currentProject ? 
            getProjectDescription(validation.currentProject) : 
            'No workspace open';
        
        const teamDesc = team.project_repo_url || team.project_name || 'Unknown project';

        return {
            isMatch: false,
            message: `Project mismatch detected`,
            details: `Current: ${currentDesc}\nRequired: ${teamDesc}\n\nReason: ${validation.reason || 'Project fingerprints do not match'}`
        };
    }

    /**
     * Delete current team (admin only) with confirmation
     */
    private async handleDeleteTeam() {
        // Determine current team from global state
        const currentTeamId = this._context.globalState.get<string>(this._teamStateKey);
        if (!currentTeamId) {
            vscode.window.showInformationMessage('No active team selected.');
            return;
        }

        const currentTeam = this._userTeams.find(t => t.id === currentTeamId);
        if (!currentTeam) {
            vscode.window.showErrorMessage('Current team not found. Please refresh teams.');
            return;
        }
        if (currentTeam.role !== 'admin') {
            vscode.window.showErrorMessage('Only the Team Admin can delete this team.');
            return;
        }

        const confirm = await vscode.window.showWarningMessage(
            `Delete team "${currentTeam.lobby_name}"?`,
            {
                modal: true,
                detail: 'This will permanently remove the team and all memberships. This action cannot be undone.'
            },
            'Yes, Delete',
            'Cancel'
        );
        if (confirm !== 'Yes, Delete') return;

        await vscode.window.withProgress({
            location: vscode.ProgressLocation.Notification,
            title: `Deleting team "${currentTeam.lobby_name}"...`,
            cancellable: false
        }, async () => {
            const res = await deleteTeamSvc(currentTeamId);
            if (!res.success) {
                vscode.window.showErrorMessage(res.error || 'Failed to delete team');
                return;
            }
            // Clear current selection and refresh
            await this._context.globalState.update(this._teamStateKey, undefined);
            await this.refreshTeams();
            vscode.window.showInformationMessage(`Team "${currentTeam.lobby_name}" was deleted.`);
        });
    }

    /**
     * Leave current team (member only) with confirmation
     */
    private async handleLeaveTeam() {
        const currentTeamId = this._context.globalState.get<string>(this._teamStateKey);
        if (!currentTeamId) {
            vscode.window.showInformationMessage('No active team selected.');
            return;
        }

        const currentTeam = this._userTeams.find(t => t.id === currentTeamId);
        if (!currentTeam) {
            vscode.window.showErrorMessage('Current team not found. Please refresh teams.');
            return;
        }
        if (currentTeam.role === 'admin') {
            vscode.window.showErrorMessage('Admins cannot leave their own team. You can delete the team instead.');
            return;
        }

        const confirm = await vscode.window.showWarningMessage(
            `Leave team "${currentTeam.lobby_name}"?`,
            {
                modal: true,
                detail: 'You will be removed from this team and lose access to it. You can rejoin later with a valid join code.'
            },
            'Yes, Leave',
            'Cancel'
        );
        if (confirm !== 'Yes, Leave') return;

        await vscode.window.withProgress({
            location: vscode.ProgressLocation.Notification,
            title: `Leaving team "${currentTeam.lobby_name}"...`,
            cancellable: false
        }, async () => {
            const res = await leaveTeamSvc(currentTeamId);
            if (!res.success) {
                vscode.window.showErrorMessage(res.error || 'Failed to leave team');
                return;
            }
            await this._context.globalState.update(this._teamStateKey, undefined);
            await this.refreshTeams();
            vscode.window.showInformationMessage(`You have left team "${currentTeam.lobby_name}".`);
        });
    }
}<|MERGE_RESOLUTION|>--- conflicted
+++ resolved
@@ -77,7 +77,6 @@
                     console.log('Handling leaveTeam command');
                     this.handleLeaveTeam();
                     break;
-<<<<<<< HEAD
                 case 'addFileSnapshot':
                     console.log('Handling addFileSnapshot command');
                     this.addFileSnapshot(message.payload);
@@ -86,11 +85,9 @@
                 case 'loadActivityFeed':
                     console.log('Handling loadActivityFeed command');
                     this.loadActivityFeed(message.teamId, message.limit);
-=======
                 case 'publishSnapshot':
                     console.log('Handling publishSnapshot command');
                     vscode.commands.executeCommand('collabAgent.publishSnapshot');
->>>>>>> acf3768b
                     break;
                 default:
                     console.log('Unknown command received:', message.command);
@@ -510,7 +507,6 @@
             </div>
 
             <div id="ai-agent-box" class="section">
-<<<<<<< HEAD
                 <h3>Add File Snapshot</h3>
 
                 <!-- Metadata Section -->
@@ -537,14 +533,6 @@
                     <div class="form-actions">
                         <button class="button-small" id="fs-generateIdBtn" title="Generate a new UUID for snapshot">Regenerate ID</button>
                     </div>
-=======
-                <h3>AI Agent</h3>
-                <div id="ai-chat-log" class="chat-log"></div>
-                <div class="chat-input-container">
-                    <input type="text" id="ai-chat-input" placeholder="Ask the agent..." />
-                    <button id="ai-chat-send">Send</button>
-                    <button id="publishSnapshotBtn" class="button success" title="Publish changes to timeline">Publish</button>
->>>>>>> acf3768b
                 </div>
 
                 <!-- Content Section -->
